--- conflicted
+++ resolved
@@ -1,129 +1,131 @@
 # go-graphsync changelog
 
-<<<<<<< HEAD
 # go-graphsync 0.7.0
 
 This is a small release to update some dependencies. Importantly, it pulls in go-ipld-prime with
 some significant breaking changes.
-=======
-# go-graphsync 0.6.8
-
-### Changelog
-
-- github.com/ipfs/go-graphsync:
-  - refactor: replace particular request not found errors with public error (#188) ([ipfs/go-graphsync#188](https://github.com/ipfs/go-graphsync/pull/188))
-  - fix(responsemanager): fix error codes (#182) ([ipfs/go-graphsync#182](https://github.com/ipfs/go-graphsync/pull/182))
-
-### Contributors
-
-| Contributor | Commits | Lines ± | Files Changed |
-|-------------|---------|---------|---------------|
-| Hannah Howard | 1 | +100/-51 | 5 |
-| dirkmc | 1 | +10/-3 | 2 |
-
-# go-graphsync 0.6.7
-
-### Changelog
-
-- github.com/ipfs/go-graphsync:
-  - Add cancel request and wait function (#185) ([ipfs/go-graphsync#185](https://github.com/ipfs/go-graphsync/pull/185))
-
-### Contributors
-
-| Contributor | Commits | Lines ± | Files Changed |
-|-------------|---------|---------|---------------|
-| Hannah Howard | 1 | +154/-32 | 9 |
-# go-graphsync 0.6.6
-
-### Changelog
-
-- github.com/ipfs/go-graphsync:
-  - feat(requestmanager): add request timing (#181) ([ipfs/go-graphsync#181](https://github.com/ipfs/go-graphsync/pull/181))
-
-### Contributors
-
-| Contributor | Commits | Lines ± | Files Changed |
-|-------------|---------|---------|---------------|
-| Hannah Howard | 1 | +9/-1 | 1 |
-
-# go-graphsync 0.6.5
-
-### Changelog
-
-- github.com/ipfs/go-graphsync:
-  - Resolve 175 race condition, no change to hook timing (#178) ([ipfs/go-graphsync#178](https://github.com/ipfs/go-graphsync/pull/178))
-
-### Contributors
-
-| Contributor | Commits | Lines ± | Files Changed |
-|-------------|---------|---------|---------------|
-| Hannah Howard | 1 | +199/-171 | 10 |
-
-# go-graphsync 0.6.4
-
-### Changelog
-
-- github.com/ipfs/go-graphsync:
-  - feat/request-queued-hook (#172) ([ipfs/go-graphsync#172](https://github.com/ipfs/go-graphsync/pull/172))
-
-### Contributors
-
-| Contributor | Commits | Lines ± | Files Changed |
-|-------------|---------|---------|---------------|
-| aarshkshah1992 | 3 | +87/-3 | 7 |
-| dirkmc | 1 | +11/-0 | 1 |
-
-# go-graphsync 0.6.3
-
-### Changelog
-
-- github.com/ipfs/go-graphsync:
-  - Fix/log blockstore reads (#169) ([ipfs/go-graphsync#169](https://github.com/ipfs/go-graphsync/pull/169))
-
-### Contributors
-
-| Contributor | Commits | Lines ± | Files Changed |
-|-------------|---------|---------|---------------|
-| Aarsh Shah | 2 | +40/-177 | 6 |
-
-# go-graphsync 0.6.2
-
-### Changelog
-
-- github.com/ipfs/go-graphsync:
-  - Better logging for Graphsync traversal (#167) ([ipfs/go-graphsync#167](https://github.com/ipfs/go-graphsync/pull/167))
-
-### Contributors
-
-| Contributor | Commits | Lines ± | Files Changed |
-|-------------|---------|---------|---------------|
-| Aarsh Shah | 1 | +18/-2 | 2 |
-
-# go-graphsync 0.6.1
->>>>>>> d233a737
-
-### Changelog
-
-- github.com/ipfs/go-graphsync:
-<<<<<<< HEAD
+
+### Changelog
+
+- github.com/ipfs/go-graphsync:
   - chore: update deps (#151) ([ipfs/go-graphsync#151](https://github.com/ipfs/go-graphsync/pull/151))
   - Automatically record heap profiles in testplans (#147) ([ipfs/go-graphsync#147](https://github.com/ipfs/go-graphsync/pull/147))
   - feat(deps): update go-ipld-prime v0.7.0 (#145) ([ipfs/go-graphsync#145](https://github.com/ipfs/go-graphsync/pull/145))
   - Release/v0.6.0 ([ipfs/go-graphsync#144](https://github.com/ipfs/go-graphsync/pull/144))
-=======
-  - feat: fire network error when network disconnects during request (#164) ([ipfs/go-graphsync#164](https://github.com/ipfs/go-graphsync/pull/164))
->>>>>>> d233a737
-
-### Contributors
-
-| Contributor | Commits | Lines ± | Files Changed |
-|-------------|---------|---------|---------------|
-<<<<<<< HEAD
+
+### Contributors
+
+| Contributor | Commits | Lines ± | Files Changed |
+|-------------|---------|---------|---------------|
 | Hannah Howard | 2 | +3316/-3015 | 25 |
 | Steven Allen | 1 | +95/-227 | 5 |
-=======
+
+# go-graphsync 0.6.8
+
+### Changelog
+
+- github.com/ipfs/go-graphsync:
+  - refactor: replace particular request not found errors with public error (#188) ([ipfs/go-graphsync#188](https://github.com/ipfs/go-graphsync/pull/188))
+  - fix(responsemanager): fix error codes (#182) ([ipfs/go-graphsync#182](https://github.com/ipfs/go-graphsync/pull/182))
+
+### Contributors
+
+| Contributor | Commits | Lines ± | Files Changed |
+|-------------|---------|---------|---------------|
+| Hannah Howard | 1 | +100/-51 | 5 |
+| dirkmc | 1 | +10/-3 | 2 |
+
+# go-graphsync 0.6.7
+
+### Changelog
+
+- github.com/ipfs/go-graphsync:
+  - Add cancel request and wait function (#185) ([ipfs/go-graphsync#185](https://github.com/ipfs/go-graphsync/pull/185))
+
+### Contributors
+
+| Contributor | Commits | Lines ± | Files Changed |
+|-------------|---------|---------|---------------|
+| Hannah Howard | 1 | +154/-32 | 9 |
+# go-graphsync 0.6.6
+
+### Changelog
+
+- github.com/ipfs/go-graphsync:
+  - feat(requestmanager): add request timing (#181) ([ipfs/go-graphsync#181](https://github.com/ipfs/go-graphsync/pull/181))
+
+### Contributors
+
+| Contributor | Commits | Lines ± | Files Changed |
+|-------------|---------|---------|---------------|
+| Hannah Howard | 1 | +9/-1 | 1 |
+
+# go-graphsync 0.6.5
+
+### Changelog
+
+- github.com/ipfs/go-graphsync:
+  - Resolve 175 race condition, no change to hook timing (#178) ([ipfs/go-graphsync#178](https://github.com/ipfs/go-graphsync/pull/178))
+
+### Contributors
+
+| Contributor | Commits | Lines ± | Files Changed |
+|-------------|---------|---------|---------------|
+| Hannah Howard | 1 | +199/-171 | 10 |
+
+# go-graphsync 0.6.4
+
+### Changelog
+
+- github.com/ipfs/go-graphsync:
+  - feat/request-queued-hook (#172) ([ipfs/go-graphsync#172](https://github.com/ipfs/go-graphsync/pull/172))
+
+### Contributors
+
+| Contributor | Commits | Lines ± | Files Changed |
+|-------------|---------|---------|---------------|
+| aarshkshah1992 | 3 | +87/-3 | 7 |
+| dirkmc | 1 | +11/-0 | 1 |
+
+# go-graphsync 0.6.3
+
+### Changelog
+
+- github.com/ipfs/go-graphsync:
+  - Fix/log blockstore reads (#169) ([ipfs/go-graphsync#169](https://github.com/ipfs/go-graphsync/pull/169))
+
+### Contributors
+
+| Contributor | Commits | Lines ± | Files Changed |
+|-------------|---------|---------|---------------|
+| Aarsh Shah | 2 | +40/-177 | 6 |
+
+# go-graphsync 0.6.2
+
+### Changelog
+
+- github.com/ipfs/go-graphsync:
+  - Better logging for Graphsync traversal (#167) ([ipfs/go-graphsync#167](https://github.com/ipfs/go-graphsync/pull/167))
+
+### Contributors
+
+| Contributor | Commits | Lines ± | Files Changed |
+|-------------|---------|---------|---------------|
+| Aarsh Shah | 1 | +18/-2 | 2 |
+
+# go-graphsync 0.6.1
+
+### Changelog
+
+- github.com/ipfs/go-graphsync:
+  - feat: fire network error when network disconnects during request (#164) ([ipfs/go-graphsync#164](https://github.com/ipfs/go-graphsync/pull/164))
+
+### Contributors
+
+| Contributor | Commits | Lines ± | Files Changed |
+|-------------|---------|---------|---------------|
 | dirkmc | 1 | +86/-8 | 4 |
->>>>>>> d233a737
+
 
 # go-graphsync 0.6.0
 
