--- conflicted
+++ resolved
@@ -36,12 +36,8 @@
 			return err
 		}
 		lnk, lnkCtx := traverser.CurrentRequest()
-<<<<<<< HEAD
+		logger.Debugf("loading link %s", lnk)
 		result, err := loader(lnkCtx, lnk)
-=======
-		logger.Debugf("will load link=%s", lnk)
-		result, err := loader(lnk, lnkCtx)
->>>>>>> 88edb546
 		var data []byte
 		if err != nil {
 			logger.Errorf("failed to load link=%s, nBlocksRead=%d, err=%s", lnk, traverser.NBlocksTraversed(), err)
